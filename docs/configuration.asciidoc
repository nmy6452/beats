--- conflicted
+++ resolved
@@ -275,13 +275,8 @@
 For example: `http://192.15.3.2`, `https://es.found.io:9230` or `192.24.3.2:9300`.
 If no port is specified, `9200` is used.
 
-<<<<<<< HEAD
-NOTE: In case of `IP:PORT`, the _scheme_ and _path_ are taken from the <<protocol-option>> and <<path-option>> config
-options. 
-=======
 NOTE: When a node is defined as an `IP:PORT`, the _scheme_ and _path_ are taken from the 
 <<protocol-option>> and <<path-option>> config options. 
->>>>>>> a63d8003
 
 [source,yaml]
 ------------------------------------------------------------------------------
@@ -408,20 +403,13 @@
 }
 ------------------------------------------------------------------------------
 
-<<<<<<< HEAD
-In Logstash the Elasticsearch Output Plugin can be configured to use the
-metadata and event type for indexing.
-
-This Logstash configuration file for logstash 1.5 will use the beat name and
-document type reported by beats for indexing events right into Elasticsearch.
-The index used will depend on `@timestamp` field as identified by Logstash.
-=======
 In Logstash, you can configure the Elasticsearch output plugin to use the
 metadata and event type for indexing.
 
 The following Logstash 1.5 configuration file sets Logstash to use the index and
 document type reported by Beats for indexing events into Elasticsearch.
->>>>>>> a63d8003
+The index used will depend on the `@timestamp` field as identified by Logstash.
+
 [source,logstash]
 ------------------------------------------------------------------------------
 
@@ -442,11 +430,8 @@
 }
 ------------------------------------------------------------------------------
 
-<<<<<<< HEAD
-See the same configuration for Logstash 2.x releases:
-=======
 Here is the same configuration for Logstash 2.x releases:
->>>>>>> a63d8003
+
 [source,logstash]
 ------------------------------------------------------------------------------
 
@@ -465,14 +450,8 @@
 }
 ------------------------------------------------------------------------------
 
-<<<<<<< HEAD
 Events indexed into Elasticsearch with shown Logstash configuration will be
 similar to events directly indexed by beats into Elasticsearch.
-=======
-The events indexed into Elasticsearch by using the Logstash configuration shown 
-here are similar to events that are directly indexed into Elasticsearch by Beats.
->>>>>>> a63d8003
-
 
 Here is an example of how to configure the Beat to use Logstash:
 [source,yaml]
